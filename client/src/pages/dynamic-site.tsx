import { useState, useEffect, useMemo } from 'react';
import { useParams, useLocation } from 'wouter';
import { useQuery, useMutation } from '@tanstack/react-query';
import { Button } from '@/components/ui/button';
import { Card, CardContent, CardDescription, CardHeader, CardTitle } from '@/components/ui/card';
import { Input } from '@/components/ui/input';
import { Label } from '@/components/ui/label';
import { Dialog, DialogContent, DialogDescription, DialogHeader, DialogTitle } from '@/components/ui/dialog';
import { useForm } from 'react-hook-form';
import { zodResolver } from '@hookform/resolvers/zod';
import { BookOpen, Pickaxe, Coins, DollarSign, ArrowRight, Lock, Shield, Settings, Rocket, Clock, FileText, Users, Mail, Phone, Info, Minus, Plus, Star, Heart, Trash2, HelpCircle, ExternalLink } from 'lucide-react';
import { LearnMoreModal } from '@/components/learn-more-modal';
import { MiningPoolModal } from '@/components/mining-pool-modal';
import { LendingPoolModal } from '@/components/lending-pool-modal';
import { SharedContactForm } from '@/components/shared-contact-form';
import { SuccessConfirmation } from '@/components/success-confirmation';
import { SiteFooter } from '@/components/site-footer';
import { Select, SelectContent, SelectItem, SelectTrigger, SelectValue } from '@/components/ui/select';
import { Checkbox } from '@/components/ui/checkbox';
import { Tooltip, TooltipContent, TooltipProvider, TooltipTrigger } from '@/components/ui/tooltip';
import { apiRequest } from '@/lib/queryClient';
import { useToast } from '@/hooks/use-toast';
import { insertLeadSchema, type InsertLead } from '@shared/schema';
import { z } from 'zod';
import { PresentationViewer } from '@/components/presentation-viewer';
import { ComingSoon } from '@/components/coming-soon';
import { VideoCard } from '@/components/video-card';
import { YouTubeCard } from '@/components/youtube-card';
import { useAuth } from '@/hooks/use-auth';
import type { Site } from '@shared/site-schema';

// Helper function for form icons
const getFormIcon = (iconName: string) => {
  switch (iconName) {
    case 'mail': return <Mail className="w-6 h-6 text-white" />;
    case 'users': return <Users className="w-6 h-6 text-white" />;
    case 'phone': return <Phone className="w-6 h-6 text-white" />;
    case 'file': return <FileText className="w-6 h-6 text-white" />;
    case 'info': return <Info className="w-6 h-6 text-white" />;
    case 'dollar': return <DollarSign className="w-6 h-6 text-white" />;
    case 'pickaxe': return <Pickaxe className="w-6 h-6 text-white" />;
    case 'star': return <Star className="w-6 h-6 text-white" />;
    case 'heart': return <Heart className="w-6 h-6 text-white" />;
    case 'shield': return <Shield className="w-6 h-6 text-white" />;
    default: return <FileText className="w-6 h-6 text-white" />;
  }
};

// Site-specific gradient utility function
function getSiteGradient(gradientType?: string) {
  const gradients = {
    pitchme: {
      bg: 'bg-gradient-to-r from-blue-600 to-purple-600',
      hover: 'hover:from-blue-700 hover:to-purple-700',
      shadow: 'shadow-blue-500/25',
      icon: 'bg-gradient-to-r from-blue-600/20 to-purple-600/20 border-blue-500/30',
      overlay: 'bg-gradient-to-r from-blue-600/20 to-purple-600/20'
    },
    ocean: {
      bg: 'bg-gradient-to-r from-blue-500 to-teal-500',
      hover: 'hover:from-blue-600 hover:to-teal-600',
      shadow: 'shadow-blue-400/25',
      icon: 'bg-gradient-to-r from-blue-500/20 to-teal-500/20 border-blue-400/30',
      overlay: 'bg-gradient-to-r from-blue-500/20 to-teal-500/20'
    },
    sunset: {
      bg: 'bg-gradient-to-r from-orange-500 to-pink-500',
      hover: 'hover:from-orange-600 hover:to-pink-600',
      shadow: 'shadow-orange-400/25',
      icon: 'bg-gradient-to-r from-orange-500/20 to-pink-500/20 border-orange-400/30',
      overlay: 'bg-gradient-to-r from-orange-500/20 to-pink-500/20'
    },
    forest: {
      bg: 'bg-gradient-to-r from-green-500 to-emerald-600',
      hover: 'hover:from-green-600 hover:to-emerald-700',
      shadow: 'shadow-green-400/25',
      icon: 'bg-gradient-to-r from-green-500/20 to-emerald-600/20 border-green-400/30',
      overlay: 'bg-gradient-to-r from-green-500/20 to-emerald-600/20'
    },
    lavender: {
      bg: 'bg-gradient-to-r from-purple-500 to-pink-500',
      hover: 'hover:from-purple-600 hover:to-pink-600',
      shadow: 'shadow-purple-400/25',
      icon: 'bg-gradient-to-r from-purple-500/20 to-pink-500/20 border-purple-400/30',
      overlay: 'bg-gradient-to-r from-purple-500/20 to-pink-500/20'
    },
    gold: {
      bg: 'bg-gradient-to-r from-yellow-500 to-orange-500',
      hover: 'hover:from-yellow-600 hover:to-orange-600',
      shadow: 'shadow-yellow-400/25',
      icon: 'bg-gradient-to-r from-yellow-500/20 to-orange-500/20 border-yellow-400/30',
      overlay: 'bg-gradient-to-r from-yellow-500/20 to-orange-500/20'
    },
    midnight: {
      bg: 'bg-gradient-to-r from-slate-600 to-blue-600',
      hover: 'hover:from-slate-700 hover:to-blue-700',
      shadow: 'shadow-slate-400/25',
      icon: 'bg-gradient-to-r from-slate-600/20 to-blue-600/20 border-slate-400/30',
      overlay: 'bg-gradient-to-r from-slate-600/20 to-blue-600/20'
    }
  };

  return gradients[gradientType as keyof typeof gradients] || gradients.pitchme;
}

interface DynamicSiteParams {
  siteId: string;
}

interface PitchSiteInterfaceProps {
  site: Site;
  siteId: string | undefined;
  showPresentation: boolean;
  setShowPresentation: (show: boolean) => void;
}

// Dynamic Form Modal Component
interface DynamicFormModalProps {
  isOpen: boolean;
  onClose: () => void;
  formTemplate: any;
  siteId: string;
  colorTheme?: any;
}

function DynamicFormModal({ isOpen, onClose, formTemplate, siteId, colorTheme }: DynamicFormModalProps) {
  const { toast } = useToast();
  const [showSuccess, setShowSuccess] = useState(false);
  
  const config = formTemplate.config || {};

  // Fetch the actual form template fields
  const {
    data: formFields = [],
    isLoading,
    isError,
    error,
    refetch,
  } = useQuery<any[]>({
    queryKey: [`/api/form-templates/${formTemplate.id}/fields`],
    enabled: !!formTemplate.id && isOpen,
  });

  if (isError) {
    return (
      <Dialog open={isOpen} onOpenChange={onClose}>
        <DialogContent>
          <DialogHeader>
            <DialogTitle>Failed to load form</DialogTitle>
            <DialogDescription>
              {error instanceof Error
                ? error.message
                : "An unexpected error occurred while loading the form."}
            </DialogDescription>
          </DialogHeader>
          <div className="flex justify-end gap-2 pt-4">
            <Button variant="outline" onClick={onClose}>
              Close
            </Button>
            <Button onClick={() => refetch()}>Retry</Button>
          </div>
        </DialogContent>
      </Dialog>
    );
  }

  // Memoize dynamic schema based on actual fields
  const formSchema = useMemo(() => {
    let schemaFields: any = {};
<<<<<<< HEAD

    formFields.forEach((field) => {
=======
    
    formFields.forEach((field, index) => {
      if (!field?.fieldLibrary || !field.fieldLibrary.name) {
        console.warn('Skipping malformed field entry', { index, field });
        return;
      }
>>>>>>> 86cb00ea
      const fieldName = field.fieldLibrary.name;
      let fieldSchema: any;

      // Handle array fields first since they have completely different schema structure
      if (field.fieldLibrary.dataType === 'array') {
        const options = field.fieldLibrary.defaultValidation?.options || [];
        if (options.length > 0) {
          // For array fields with predefined options (multiselect)
          const minItems = field.fieldLibrary.defaultValidation?.minItems || 0;

          // Start with basic array schema
          fieldSchema = z.array(z.string());

          // Apply min constraint BEFORE refine
          if (field.isRequired && minItems > 0) {
            fieldSchema = fieldSchema.min(minItems, `Please select at least ${minItems} option${minItems > 1 ? 's' : ''}`);
          } else if (field.isRequired) {
            fieldSchema = fieldSchema.min(1, "Please select at least one option");
          }

          // Apply refine constraint AFTER min
          fieldSchema = fieldSchema.refine(
            (values: string[]) => values.every((value: string) => options.includes(value)),
            { message: "Please select only from the available options" }
          );
        } else {
          // For array fields without predefined options (extensible lists)
          const minItems = field.fieldLibrary.defaultValidation?.minItems || 0;
          fieldSchema = z.array(z.string());

          if (field.isRequired && minItems > 0) {
            fieldSchema = fieldSchema.min(minItems, `Please add at least ${minItems} item${minItems > 1 ? 's' : ''}`);
          } else if (field.isRequired) {
            fieldSchema = fieldSchema.min(1, "Please add at least one item");
          }
        }
      }
      // Handle radio fields
      else if (field.fieldLibrary.dataType === 'radio') {
        const options = field.fieldLibrary.defaultValidation?.options || [];
        if (options.length > 0) {
          if (field.isRequired) {
            // For required radio fields, ensure a value is selected and it's valid
            fieldSchema = z.string()
              .min(1, "Please select an option")
              .refine(
                (value) => options.includes(value),
                { message: "Please select one of the available options" }
              );
          } else {
            // For optional radio fields
            fieldSchema = z.string()
              .optional()
              .refine(
                (value) => !value || value === "" || options.includes(value),
                { message: "Please select one of the available options" }
              );
          }
        } else {
          fieldSchema = field.isRequired ? z.string().min(1, "This field is required") : z.string().optional();
        }
      }
      // Handle all other field types (string-based)
      else {
        // Start with basic string validation
        if (field.fieldLibrary.dataType === 'email') {
          fieldSchema = z.string().email("Please enter a valid email address");
        } else if (field.fieldLibrary.dataType === 'phone') {
          fieldSchema = z.string().regex(/^[\+]?[1-9][\d]{0,14}$/, "Please enter a valid phone number");
        } else if (field.fieldLibrary.dataType === 'number') {
          fieldSchema = z.string().regex(/^\d+$/, "Please enter a valid number");
        } else {
          fieldSchema = z.string();
        }

        // Apply custom validation
        if (field.customValidation) {
          if (field.customValidation.minLength) {
            fieldSchema = fieldSchema.min(field.customValidation.minLength, `Minimum ${field.customValidation.minLength} characters required`);
          }
          if (field.customValidation.maxLength) {
            fieldSchema = fieldSchema.max(field.customValidation.maxLength, `Maximum ${field.customValidation.maxLength} characters allowed`);
          }
          if (field.customValidation.pattern) {
            fieldSchema = fieldSchema.regex(new RegExp(field.customValidation.pattern), "Please enter a valid format");
          }
        }

        // Apply required validation
        if (field.isRequired) {
          fieldSchema = fieldSchema.min(1, "This field is required");
        } else {
          fieldSchema = fieldSchema.optional();
        }
      }

      schemaFields[fieldName] = fieldSchema;
    });

    return z.object(schemaFields);
  }, [formFields]);

  // Memoize default values based on form fields
  const defaultValues = useMemo(() => {
    let defaultValues: any = {};
<<<<<<< HEAD

    formFields.forEach((field) => {
=======
    
    formFields.forEach((field, index) => {
      if (!field?.fieldLibrary || !field.fieldLibrary.name) {
        console.warn('Skipping malformed field entry', { index, field });
        return;
      }
>>>>>>> 86cb00ea
      const fieldName = field.fieldLibrary.name;
      // Array fields should default to empty array, others to empty string
      defaultValues[fieldName] = field.fieldLibrary.dataType === 'array' ? [] : "";
    });

    return defaultValues;
  }, [formFields]);

  const form = useForm<any>({
    resolver: zodResolver(formSchema),
    defaultValues,
  });

  useEffect(() => {
    form.control._options.resolver = zodResolver(formSchema);
    form.reset(defaultValues, { keepDefaultValues: true });
  }, [formFields, formSchema, defaultValues, form]);

  const submitFormMutation = useMutation({
    mutationFn: async (data: any) => {
      // Build lead data from form fields
      let leadData: any = {
        formType: 'custom-form',
        formTemplateId: formTemplate.id,
        siteId: siteId,
        formData: data, // Use 'formData' to match the database schema
      };

      // Extract standard fields if they exist
      if (data.firstName) leadData.firstName = data.firstName;
      if (data.lastName) leadData.lastName = data.lastName;
      if (data.email) leadData.email = data.email;
      if (data.phone) leadData.phone = data.phone;

      const res = await apiRequest("POST", "/api/leads", leadData);
      return await res.json();
    },
    onSuccess: () => {
      form.reset();
      onClose();
      setShowSuccess(true);
    },
    onError: (error: Error) => {
      toast({
        title: "Submission failed",
        description: error.message,
        variant: "destructive",
      });
    },
  });

  // FieldLabel component with help icon for descriptions
  const FieldLabel = ({ 
    label, 
    isRequired, 
    description,
    htmlFor 
  }: {
    label: string;
    isRequired: boolean;
    description?: string;
    htmlFor?: string;
  }) => {
    return (
      <div className="flex items-center gap-1">
        <Label htmlFor={htmlFor} className="text-sm font-medium text-gray-300">
          {label} {isRequired && '*'}
        </Label>
        {description && (
          <Tooltip>
            <TooltipTrigger asChild>
              <HelpCircle className="w-3 h-3 text-slate-400 hover:text-slate-300 cursor-help" />
            </TooltipTrigger>
            <TooltipContent side="top" className="max-w-xs">
              <p className="text-xs">{description}</p>
            </TooltipContent>
          </Tooltip>
        )}
      </div>
    );
  };

  // ExtensibleListField component for handling dynamic lists
  const ExtensibleListField = ({ 
    fieldName, 
    label, 
    isRequired, 
    description,
    itemLabel, 
    itemPlaceholder, 
    minItems, 
    maxItems, 
    form, 
    commonClasses 
  }: {
    fieldName: string;
    label: string;
    isRequired: boolean;
    description?: string;
    itemLabel: string;
    itemPlaceholder: string;
    minItems: number;
    maxItems?: number;
    form: any;
    commonClasses: string;
  }) => {
    const [items, setItems] = useState<string[]>([""]);

    useEffect(() => {
      // Set form value whenever items change
      form.setValue(fieldName, items);
    }, [items, fieldName, form]);

    const addItem = () => {
      if (!maxItems || items.length < maxItems) {
        setItems([...items, ""]);
      }
    };

    const removeItem = (index: number) => {
      if (items.length > minItems) {
        const newItems = items.filter((_, i) => i !== index);
        setItems(newItems);
      }
    };

    const updateItem = (index: number, value: string) => {
      const newItems = [...items];
      newItems[index] = value;
      setItems(newItems);
    };

    return (
      <div className="space-y-3">
        <FieldLabel 
          label={label}
          isRequired={isRequired}
          description={description}
        />
        
        <div className="space-y-2">
          {items.map((item, index) => (
            <div key={index} className="flex items-center gap-2">
              <Input
                type="text"
                value={item}
                onChange={(e) => updateItem(index, e.target.value)}
                placeholder={itemPlaceholder}
                className={commonClasses}
                data-testid={`input-${fieldName}-${index}`}
              />
              
              {items.length > minItems && (
                <Button
                  type="button"
                  variant="outline"
                  size="sm"
                  onClick={() => removeItem(index)}
                  className="flex-shrink-0 text-red-400 hover:text-red-300"
                  data-testid={`button-remove-${fieldName}-${index}`}
                >
                  <Minus className="w-4 h-4" />
                </Button>
              )}
            </div>
          ))}
        </div>

        {(!maxItems || items.length < maxItems) && (
          <Button
            type="button"
            variant="outline"
            size="sm"
            onClick={addItem}
            className="text-slate-300 hover:text-white"
            data-testid={`button-add-${fieldName}`}
          >
            <Plus className="w-4 h-4 mr-1" />
            Add {itemLabel}
          </Button>
        )}

        {form.formState.errors[fieldName] && (
          <p className="text-sm text-destructive">
            {form.formState.errors[fieldName]?.message?.toString()}
          </p>
        )}
      </div>
    );
  };

  // Dynamic field renderer component
  const renderFormField = (field: any) => {
    const fieldName = field.fieldLibrary.name;
    
    // Get language from formAssignment or default to 'en'
    const selectedLanguage = 'en'; // TODO: Get from site form assignment
    
    // Use translations if available, otherwise fall back to default
    const translation = field.fieldLibrary.translations?.[selectedLanguage];
    const label = field.customLabel || translation?.label || field.fieldLibrary.label;
    const placeholder = field.placeholder || translation?.placeholder || field.fieldLibrary.defaultPlaceholder || '';
    const description = translation?.description || field.fieldLibrary.defaultValidation?.description;
    const isRequired = field.isRequired;
    
    const commonClasses = "bg-card border-border text-foreground focus:border-accent";
    
    switch (field.fieldLibrary.dataType) {
      case 'text':
      case 'email':
      case 'phone':
      case 'number':
        return (
          <div key={field.id} className="space-y-2">
            <FieldLabel 
              label={label}
              isRequired={isRequired}
              description={description}
              htmlFor={fieldName}
            />
            <Input
              id={fieldName}
              type={field.fieldLibrary.dataType === 'email' ? 'email' : field.fieldLibrary.dataType === 'phone' ? 'tel' : field.fieldLibrary.dataType === 'number' ? 'number' : 'text'}
              placeholder={placeholder}
              className={commonClasses}
              {...form.register(fieldName)}
              data-testid={`input-${fieldName}`}
            />
            {form.formState.errors[fieldName] && (
              <p className="text-sm text-destructive">
                {form.formState.errors[fieldName]?.message?.toString()}
              </p>
            )}
          </div>
        );
      
      case 'textarea':
        return (
          <div key={field.id} className="space-y-2">
            <FieldLabel 
              label={label}
              isRequired={isRequired}
              description={description}
              htmlFor={fieldName}
            />
            <textarea
              id={fieldName}
              placeholder={placeholder}
              className={`flex min-h-[80px] w-full rounded-md border border-input bg-background px-3 py-2 text-base ring-offset-background placeholder:text-muted-foreground focus-visible:outline-none focus-visible:ring-2 focus-visible:ring-ring focus-visible:ring-offset-2 disabled:cursor-not-allowed disabled:opacity-50 md:text-sm ${commonClasses}`}
              {...form.register(fieldName)}
              data-testid={`textarea-${fieldName}`}
            />
            {form.formState.errors[fieldName] && (
              <p className="text-sm text-destructive">
                {form.formState.errors[fieldName]?.message?.toString()}
              </p>
            )}
          </div>
        );
      
      case 'select':
        const options = field.fieldLibrary.enumList || [];
        return (
          <div key={field.id} className="space-y-2">
            <FieldLabel 
              label={label}
              isRequired={isRequired}
              description={description}
              htmlFor={fieldName}
            />
            <Select onValueChange={(value) => form.setValue(fieldName, value)}>
              <SelectTrigger className={commonClasses}>
                <SelectValue placeholder={placeholder || `Select ${label.toLowerCase()}`} />
              </SelectTrigger>
              <SelectContent>
                {options
                  .filter((option: string) => option && option.trim() !== '') // Remove empty values
                  .map((option: string, index: number) => (
                    <SelectItem key={index} value={option}>
                      {option}
                    </SelectItem>
                  ))}
              </SelectContent>
            </Select>
            {form.formState.errors[fieldName] && (
              <p className="text-sm text-destructive">
                {form.formState.errors[fieldName]?.message?.toString()}
              </p>
            )}
          </div>
        );
      
      case 'checkbox':
        return (
          <div key={field.id} className="space-y-2">
            <div className="flex items-center space-x-2">
              <Checkbox
                id={fieldName}
                onCheckedChange={(checked: boolean) => form.setValue(fieldName, checked ? 'true' : 'false')}
                data-testid={`checkbox-${fieldName}`}
              />
              <FieldLabel 
                label={label}
                isRequired={isRequired}
                description={description}
                htmlFor={fieldName}
              />
            </div>
            {form.formState.errors[fieldName] && (
              <p className="text-sm text-destructive">
                {form.formState.errors[fieldName]?.message?.toString()}
              </p>
            )}
          </div>
        );
      
      case 'radio':
        const radioOptions = translation?.options || field.fieldLibrary.defaultValidation?.options || [];
        
        return (
          <div key={field.id} className="space-y-3">
            <FieldLabel 
              label={label}
              isRequired={isRequired}
              description={description}
            />
            <div className="space-y-2">
              {radioOptions.map((option: string, index: number) => (
                <div key={index} className="flex items-center space-x-2">
                  <input
                    type="radio"
                    id={`${fieldName}_${index}`}
                    value={option}
                    className="text-accent-foreground focus:ring-accent"
                    {...form.register(fieldName)}
                    data-testid={`radio-${fieldName}-${index}`}
                  />
                  <Label 
                    htmlFor={`${fieldName}_${index}`} 
                    className="text-sm text-gray-300 cursor-pointer"
                  >
                    {option}
                  </Label>
                </div>
              ))}
            </div>
            {form.formState.errors[fieldName] && (
              <p className="text-sm text-destructive">
                {form.formState.errors[fieldName]?.message?.toString()}
              </p>
            )}
          </div>
        );
      
      case 'array':
        const arrayOptions = translation?.options || field.fieldLibrary.defaultValidation?.options || [];
        
        if (arrayOptions.length > 0) {
          // Multi-select checkboxes for predefined options
          return (
            <div key={field.id} className="space-y-3">
              <FieldLabel 
                label={label}
                isRequired={isRequired}
                description={description}
              />
              <div className="space-y-2">
                {arrayOptions.map((option: string, index: number) => (
                  <div key={index} className="flex items-center space-x-2">
                    <Checkbox
                      id={`${fieldName}_${index}`}
                      checked={form.watch(fieldName)?.includes(option) || false}
                      onCheckedChange={(checked: boolean) => {
                        const currentValues = form.getValues(fieldName) || [];
                        let updatedValues;
                        if (checked) {
                          updatedValues = [...currentValues, option];
                        } else {
                          updatedValues = currentValues.filter((val: string) => val !== option);
                        }
                        form.setValue(fieldName, updatedValues);
                      }}
                      data-testid={`checkbox-${fieldName}-${index}`}
                    />
                    <Label 
                      htmlFor={`${fieldName}_${index}`} 
                      className="text-sm text-gray-300 cursor-pointer"
                    >
                      {option}
                    </Label>
                  </div>
                ))}
              </div>
              {form.formState.errors[fieldName] && (
                <p className="text-sm text-destructive">
                  {form.formState.errors[fieldName]?.message?.toString()}
                </p>
              )}
            </div>
          );
        }
        // Fall through to extensible_list for arrays without predefined options
        
      case 'extensible_list':
        const itemLabel = field.fieldLibrary.defaultValidation?.itemLabel || 'Item';
        const itemPlaceholder = field.fieldLibrary.defaultValidation?.itemPlaceholder || `Enter ${itemLabel.toLowerCase()}...`;
        const minItems = field.fieldLibrary.defaultValidation?.minItems || 1;
        const maxItems = field.fieldLibrary.defaultValidation?.maxItems;
        
        return (
          <ExtensibleListField
            key={field.id}
            fieldName={fieldName}
            label={label}
            isRequired={isRequired}
            description={description}
            itemLabel={itemLabel}
            itemPlaceholder={itemPlaceholder}
            minItems={minItems}
            maxItems={maxItems}
            form={form}
            commonClasses={commonClasses}
          />
        );
      
      default:
        return (
          <div key={field.id} className="space-y-2">
            <Label htmlFor={fieldName} className="text-sm font-medium text-gray-300">
              {label} {isRequired && '*'}
            </Label>
            <Input
              id={fieldName}
              type="text"
              placeholder={placeholder}
              className={commonClasses}
              {...form.register(fieldName)}
              data-testid={`input-${fieldName}`}
            />
            {form.formState.errors[fieldName] && (
              <p className="text-sm text-destructive">
                {form.formState.errors[fieldName]?.message?.toString()}
              </p>
            )}
          </div>
        );
    }
  };

  const onSubmit = (data: any) => {
    // Let the Zod schema validation handle field validation
    // No need for hardcoded checks since the schema handles all validation

    submitFormMutation.mutate(data);
  };

  return (
    <>
      <Dialog open={isOpen} onOpenChange={onClose}>
        <DialogContent className={`w-[95vw] max-w-lg mx-auto bg-slate-800 border-slate-600 backdrop-blur-sm ${colorTheme?.shadow || 'shadow-lg shadow-blue-500/25'}`}>
          <DialogHeader>
            <DialogTitle className="text-2xl font-bold text-white flex items-center gap-3">
              <div className={`w-12 h-12 rounded-xl flex items-center justify-center border-2 ${colorTheme?.icon || 'bg-blue-500/20 text-blue-400 border-blue-500/30'}`}>
                {getFormIcon(config.icon || 'file')}
              </div>
              {config.title || formTemplate.name}
            </DialogTitle>
            <DialogDescription className="text-slate-300">
              {config.subtitle || formTemplate.description || 'Please fill out the form below to get in touch.'}
            </DialogDescription>
          </DialogHeader>

          <form onSubmit={form.handleSubmit(onSubmit)} className="space-y-6">
            {/* Loading State */}
            {isLoading && (
              <div className="flex items-center justify-center py-8">
                <div className="text-slate-400">Loading form fields...</div>
              </div>
            )}

            {/* Dynamic Form Fields */}
            {!isLoading && formFields.length > 0 && (
              <TooltipProvider>
                <div className="space-y-4">
                  <div className="grid grid-cols-1 md:grid-cols-2 gap-4">
                    {formFields
                      .sort((a, b) => parseInt(a.order) - parseInt(b.order))
                      .map(renderFormField)}
                  </div>
                </div>
              </TooltipProvider>
            )}

            {/* No Fields Message */}
            {!isLoading && formFields.length === 0 && (
              <div className="p-4 border-2 border-dashed border-yellow-500 rounded-lg">
                <p className="text-yellow-400 text-center">
                  No form fields configured. Please contact the administrator to set up this form.
                </p>
              </div>
            )}

            <div className="flex justify-end gap-3 pt-4">
              <Button
                type="button"
                variant="ghost"
                onClick={onClose}
                className="text-slate-400 hover:text-slate-200"
              >
                Cancel
              </Button>
              <Button
                type="submit"
                disabled={submitFormMutation.isPending}
                className={`${colorTheme?.button || 'bg-gradient-to-r from-blue-600 to-blue-700 hover:from-blue-700 hover:to-blue-800'} text-white font-semibold min-w-[120px] transition-all duration-300`}
              >
                {submitFormMutation.isPending ? 'Submitting...' : (config.buttonText || 'Submit')}
              </Button>
            </div>
          </form>
        </DialogContent>
      </Dialog>

      <SuccessConfirmation 
        isOpen={showSuccess}
        onClose={() => setShowSuccess(false)}
        title="Thank You!"
        description={config.successMessage || "We've received your submission and will be in touch soon."}
      />
    </>
  );
}

// Component for rendering pitch sites (coming soon or customizable landing pages)
function PitchSiteInterface({ site, siteId, showPresentation, setShowPresentation }: PitchSiteInterfaceProps) {
  const { toast } = useToast();
  const { user } = useAuth();
  const [, setLocation] = useLocation();
  const [selectedFormAssignment, setSelectedFormAssignment] = useState<any>(null);
  const [isFormModalOpen, setIsFormModalOpen] = useState(false);
  
  const config = site.landingConfig || {};
  const heroTitle = config.heroTitle || `${site.name}`;
  // Use different default subtitle based on site type
  const defaultSubtitle = site.siteType === 'collective' 
    ? 'Coming Soon - Exciting community features in development'
    : 'Coming Soon - Exciting pitch deck presentation in development';
  const heroSubtitle = config.heroSubtitle || defaultSubtitle;
  const companyName = config.companyName || site.name;
  
  // Get site-specific gradient theme
  const siteGradient = getSiteGradient(config.brandGradient);

  // Fetch assigned forms for this site
  const { data: assignedForms = [] } = useQuery<any[]>({
    queryKey: [`/api/sites/${siteId}/form-assignments`],
    enabled: !!siteId,
    staleTime: 0, // Always consider stale to force refresh
    gcTime: 0, // Don't cache this query
    queryFn: async () => {
      // Add aggressive cache-busting to force fresh data
      const response = await fetch(`/api/sites/${siteId}/form-assignments?_=${Date.now()}`, {
        credentials: 'include',
        cache: 'no-cache',
        headers: {
          'Cache-Control': 'no-cache, no-store, must-revalidate',
          'Pragma': 'no-cache',
          'Expires': '0',
        },
      });
      if (!response.ok) {
        throw new Error(`${response.status}: ${response.statusText}`);
      }
      return response.json();
    },
  });

  // Fetch site sections
  const { data: siteSections = [] } = useQuery<any[]>({
    queryKey: [`/api/sites/${siteId}/sections`],
    enabled: !!siteId,
  });

  // Group assigned forms by sections
  const groupFormsBySection = () => {
    const grouped: { [key: string]: any[] } = {
      'no-section': [] // For forms without a section
    };
    
    // Initialize groups for each section (with null check)
    if (siteSections && Array.isArray(siteSections)) {
      siteSections.forEach((section: any) => {
        grouped[section.id] = [];
      });
    }
    
    // Group forms by their sectionId (with null check)
    if (assignedForms && Array.isArray(assignedForms)) {
      assignedForms.forEach((form: any) => {
        const sectionId = form.sectionId || 'no-section';
        if (!grouped[sectionId]) {
          grouped[sectionId] = [];
        }
        grouped[sectionId].push(form);
      });
    }
    
    // Sort forms within each section by display order
    Object.keys(grouped).forEach(sectionId => {
      grouped[sectionId].sort((a, b) => parseInt(a.displayOrder || '0') - parseInt(b.displayOrder || '0'));
    });
    
    return grouped;
  };

  const groupedForms = groupFormsBySection();

  // Join collective mutation
  const joinCollectiveMutation = useMutation({
    mutationFn: async () => {
      const res = await apiRequest("POST", `/api/sites/${siteId}/join`, {});
      return await res.json();
    },
    onSuccess: (data: any) => {
      toast({
        title: "Success!",
        description: data.message || "You have successfully joined the collective!",
        duration: 5000,
      });
      
      // Redirect to collective home after successful join or if already a member
      setTimeout(() => {
        setLocation(`/site/${siteId}/home`);
      }, 1500);
    },
    onError: (error: any) => {
      // Check if error is "already a member" - if so, still redirect to home
      if (error.message && error.message.includes("already a member")) {
        toast({
          title: "Welcome back!",
          description: "You're already a member of this collective.",
          duration: 3000,
        });
        setTimeout(() => {
          setLocation(`/site/${siteId}/home`);
        }, 1500);
      } else {
        toast({
          title: "Error",
          description: error.message || "Failed to join collective. Please try again.",
          variant: "destructive",
        });
      }
    }
  });

  const handleJoinCollective = (cardTemplate: any) => {
    if (!user) {
      toast({
        title: "Authentication Required",
        description: "Please log in to join this collective.",
        variant: "destructive",
      });
      // Redirect to login
      window.location.href = '/api/login';
      return;
    }

    // Check if it's actually a collective site
    if (site?.siteType !== 'collective') {
      toast({
        title: "Invalid Action",
        description: "This feature is only available for collective sites.",
        variant: "destructive",
      });
      return;
    }

    joinCollectiveMutation.mutate();
  };

  const handleCardClick = (cardAssignment: any) => {
    const cardTemplate = cardAssignment.formTemplate;
    const cardType = cardTemplate.cardType || 'form';
    
    if (cardType === 'hyperlink') {
      // Handle hyperlink cards
      const url = cardTemplate.config?.url || cardAssignment.overrideConfig?.url;
      const openInNewTab = cardTemplate.config?.openInNewTab ?? cardAssignment.overrideConfig?.openInNewTab ?? true;
      
      if (url) {
        if (openInNewTab) {
          window.open(url, '_blank', 'noopener,noreferrer');
        } else {
          window.location.href = url;
        }
      }
    } else if (cardType === 'youtube') {
      // YouTube cards don't need click handling - they display video directly
      return;
    } else if (cardType === 'join-card') {
      // Handle join collective cards
      handleJoinCollective(cardTemplate);
    } else {
      // Handle form cards (default behavior)
      setSelectedFormAssignment(cardAssignment);
      setIsFormModalOpen(true);
    }
  };


  const getFormColor = (colorName: string) => {
    switch (colorName) {
      case 'blue': return {
        icon: 'bg-blue-500/20 text-blue-400 border-blue-500/30',
        button: 'bg-gradient-to-r from-blue-600 to-blue-700 hover:from-blue-700 hover:to-blue-800',
        shadow: 'shadow-lg shadow-blue-500/25 hover:shadow-blue-500/40'
      };
      case 'green': return {
        icon: 'bg-green-500/20 text-green-400 border-green-500/30',
        button: 'bg-gradient-to-r from-green-600 to-green-700 hover:from-green-700 hover:to-green-800',
        shadow: 'shadow-lg shadow-green-500/25 hover:shadow-green-500/40'
      };
      case 'purple': return {
        icon: 'bg-purple-500/20 text-purple-400 border-purple-500/30',
        button: 'bg-gradient-to-r from-purple-600 to-purple-700 hover:from-purple-700 hover:to-purple-800',
        shadow: 'shadow-lg shadow-purple-500/25 hover:shadow-purple-500/40'
      };
      case 'orange': return {
        icon: 'bg-orange-500/20 text-orange-400 border-orange-500/30',
        button: 'bg-gradient-to-r from-orange-600 to-orange-700 hover:from-orange-700 hover:to-orange-800',
        shadow: 'shadow-lg shadow-orange-500/25 hover:shadow-orange-500/40'
      };
      case 'red': return {
        icon: 'bg-red-500/20 text-red-400 border-red-500/30',
        button: 'bg-gradient-to-r from-red-600 to-red-700 hover:from-red-700 hover:to-red-800',
        shadow: 'shadow-lg shadow-red-500/25 hover:shadow-red-500/40'
      };
      case 'yellow': return {
        icon: 'bg-yellow-500/20 text-yellow-400 border-yellow-500/30',
        button: 'bg-gradient-to-r from-yellow-600 to-yellow-700 hover:from-yellow-700 hover:to-yellow-800',
        shadow: 'shadow-lg shadow-yellow-500/25 hover:shadow-yellow-500/40'
      };
      case 'indigo': return {
        icon: 'bg-indigo-500/20 text-indigo-400 border-indigo-500/30',
        button: 'bg-gradient-to-r from-indigo-600 to-indigo-700 hover:from-indigo-700 hover:to-indigo-800',
        shadow: 'shadow-lg shadow-indigo-500/25 hover:shadow-indigo-500/40'
      };
      case 'pink': return {
        icon: 'bg-pink-500/20 text-pink-400 border-pink-500/30',
        button: 'bg-gradient-to-r from-pink-600 to-pink-700 hover:from-pink-700 hover:to-pink-800',
        shadow: 'shadow-lg shadow-pink-500/25 hover:shadow-pink-500/40'
      };
      case 'pitchme': return {
        icon: 'bg-gradient-to-r from-blue-600/20 to-purple-600/20 text-purple-400 border-purple-500/30',
        button: 'bg-gradient-to-r from-blue-600 to-purple-600 hover:from-blue-700 hover:to-purple-700',
        shadow: 'shadow-lg shadow-purple-500/25 hover:shadow-purple-500/40'
      };
      default: return {
        icon: 'bg-blue-500/20 text-blue-400 border-blue-500/30',
        button: 'bg-gradient-to-r from-blue-600 to-blue-700 hover:from-blue-700 hover:to-blue-800',
        shadow: 'shadow-lg shadow-blue-500/25 hover:shadow-blue-500/40'
      };
    }
  };

  return (
    <div className="min-h-screen bg-gradient-to-br from-slate-900 via-slate-800 to-slate-900 text-white">
      {/* Hero Section */}
      <div className="relative overflow-hidden">
        <div className={`absolute inset-0 ${siteGradient.overlay}`} />
        
        {/* Site ID Badge */}
        <div className="absolute top-6 right-6 z-10">
          <div className="bg-slate-800/80 backdrop-blur-sm rounded-lg px-3 py-1 text-sm text-slate-300 border border-slate-600">
            Site: {site.siteId}
          </div>
        </div>

        <div className="relative container mx-auto px-6 pt-32 pb-20">
          <div className="max-w-4xl mx-auto text-center">
            {/* Logo or fallback icon */}
            {(config.logoUrl || site.logoUrl) ? (
              <div className="max-w-32 max-h-20 mx-auto mb-8 flex items-center justify-center">
                <img 
                  src={config.logoUrl || site.logoUrl || ''} 
                  alt={`${companyName} logo`}
                  className="max-w-full max-h-full object-contain rounded-lg border-2 border-white/20 bg-white/5 backdrop-blur-sm p-2"
                />
              </div>
            ) : (
              <div className={`w-20 h-20 rounded-lg mx-auto mb-8 flex items-center justify-center border-2 ${siteGradient.icon}`}>
                <Rocket className="w-10 h-10 text-white" />
              </div>
            )}
            
            <h1 className="text-5xl md:text-6xl font-bold mb-6 bg-gradient-to-r from-purple-400 to-blue-400 bg-clip-text text-transparent">
              {heroTitle}
            </h1>
            <p className="text-xl text-slate-300 mb-8 leading-relaxed max-w-3xl mx-auto">
              {heroSubtitle}
            </p>
            
            {/* Only show presentation button for non-collective sites */}
            {site.siteType !== 'collective' && (
              <div className="flex items-center justify-center gap-2 mb-8">
                <Button 
                  size="lg"
                  className={`${siteGradient.bg} ${siteGradient.hover} text-white px-8 py-3 font-semibold transition-all duration-300 ${siteGradient.shadow}`}
                  onClick={() => setShowPresentation(true)}
                  data-testid="button-hero-presentation"
                >
                  <BookOpen className="w-5 h-5 mr-2" />
                  View Presentation
                </Button>
              </div>
            )}
          </div>
        </div>
      </div>

      {/* Admin Panel Button for Unlaunched Sites */}
      {!site.isLaunched && (
        <div className="container mx-auto px-6 pt-8 pb-4">
          <div className="max-w-4xl mx-auto text-center">
            <div className="inline-flex items-center gap-2 bg-slate-800/80 backdrop-blur-sm rounded-lg px-4 py-2 border border-slate-600 mb-4">
              <div className="w-2 h-2 bg-orange-400 rounded-full animate-pulse"></div>
              <span className="text-sm text-slate-300">Site in Development</span>
            </div>
            <div>
              <Button 
                size="sm" 
                variant="outline"
                className="bg-slate-800/50 border-slate-600 text-slate-300 hover:bg-slate-700/50 hover:text-white px-6"
                onClick={() => setLocation(`/site/${siteId}/admin`)}
                data-testid="button-admin-access-dev"
              >
                <Settings className="w-4 h-4 mr-2" />
                Admin Panel
              </Button>
            </div>
          </div>
        </div>
      )}

      {/* Defined Sections - Stacked vertically */}
      {siteSections && siteSections.map((section: any) => {
        const sectionForms = groupedForms[section.id] || [];
        if (sectionForms.length === 0) return null;
        
        return (
          <div key={section.id} className="container mx-auto px-6 py-12">
            <div className="max-w-4xl mx-auto">
              {/* Section Cards - No header, just cards */}
              <div className={`grid gap-6 ${
                sectionForms.length === 1 
                  ? "justify-items-center" 
                  : sectionForms.length === 2
                    ? "md:grid-cols-2"
                    : "md:grid-cols-2 lg:grid-cols-3"
              }`}>
                        {sectionForms.map((cardAssignment: any) => {
                          const cardTemplate = cardAssignment.formTemplate;
                          const config = cardTemplate.config || {};
                          const cardType = cardTemplate.cardType || 'form';
                          // Use override color first, then template color, then default to blue
                          const effectiveColor = cardAssignment.overrideConfig?.color || config.color || 'blue';
                          const colorTheme = getFormColor(effectiveColor);

                          // Get button text - for hyperlinks, default is "Visit" instead of "Get Started"
                          const defaultButtonText = cardType === 'hyperlink' ? 'Visit' : 'Get Started';
                          const buttonText = cardAssignment.overrideConfig?.buttonText || config.buttonText || defaultButtonText;

                          // Content overrides
                          const effectiveTitle = cardAssignment.overrideConfig?.title || config.title || cardTemplate.name;
                          const effectiveSubtitle = cardAssignment.overrideConfig?.subtitle ?? config.subtitle;
                          const effectiveDescription = cardAssignment.overrideConfig?.description || config.description || cardTemplate.description || (cardType === 'hyperlink' ? 'Click to visit the link' : 'Click to learn more and get in touch');

                          // Render video cards (YouTube and Vimeo) differently from standard cards
                          if (cardType === 'youtube' || cardType === 'vimeo') {
                            return (
                              <div
                                key={cardAssignment.id}
                                className="w-full max-w-md mx-auto"
                                data-testid={`card-${cardType}-${cardTemplate.name.toLowerCase().replace(/\s+/g, '-')}`}
                              >
                                <VideoCard
                                  template={cardTemplate}
                                  className="transition-all duration-300 hover:scale-105"
                                />
                              </div>
                            );
                          }

                          // Standard cards for forms and hyperlinks
                          return (
                            <Card
                              key={cardAssignment.id}
                              className={`bg-gradient-to-br from-slate-800/50 to-slate-900/50 border-slate-600 backdrop-blur-sm hover:border-slate-500 transition-all duration-300 cursor-pointer transform hover:scale-105 flex flex-col h-full ${colorTheme.shadow}`}
                              onClick={() => handleCardClick(cardAssignment)}
                              data-testid={`card-${cardType}-${cardTemplate.name.toLowerCase().replace(/\s+/g, '-')}`}
                            >
                              <CardHeader className="text-center pb-4 flex-grow">
                                {/* Logo for hyperlink cards or icon for form cards */}
                                {cardType === 'hyperlink' && config.logo ? (
                                  <div className="w-20 h-20 rounded-xl mx-auto mb-4 flex items-center justify-center border-2 border-slate-600 bg-white p-2">
                                    <img
                                      src={config.logo}
                                      alt={`${effectiveTitle} logo`}
                                      className="max-w-full max-h-full object-contain"
                                    />
                                  </div>
                                ) : (
                                  <div className={`w-20 h-20 rounded-xl mx-auto mb-4 flex items-center justify-center border-2 ${colorTheme.icon}`}>
                                    {getFormIcon(config.icon || 'file')}
                                  </div>
                                )}
                                <CardTitle className="text-xl text-white mb-2">
                                  {effectiveTitle}
                                </CardTitle>
                                {effectiveSubtitle && (
                                  <p className="text-slate-400 text-xs mb-2 font-medium">
                                    {effectiveSubtitle}
                                  </p>
                                )}
                                <CardDescription className="text-slate-300 text-sm whitespace-pre-line">
                                  {effectiveDescription}
                                </CardDescription>
                              </CardHeader>

                              <CardContent className="text-center pt-0 mt-auto">
                                <Button
                                  className={`w-full ${colorTheme.button} text-white font-semibold transition-all duration-300`}
                                  onClick={(e) => {
                                    e.stopPropagation();
                                    handleCardClick(cardAssignment);
                                  }}
                                >
                                  {buttonText}
                                  {cardType === 'hyperlink' ?
                                    <ExternalLink className="w-4 h-4 ml-2" /> :
                                    <ArrowRight className="w-4 h-4 ml-2" />
                                  }
                                </Button>
                              </CardContent>
                            </Card>
                          );
                        })}
              </div>
            </div>
          </div>
        );
      })}

      {/* Forms Section - For cards without sections */}
      {groupedForms['no-section'] && groupedForms['no-section'].length > 0 && (
        <div className="container mx-auto px-6 py-20">
          <div className="max-w-4xl mx-auto">
            {/* Forms Section Header */}
            <div className="text-center mb-12">
              <h2 className="text-3xl font-bold text-white mb-4">
                {site?.landingConfig?.formsTitle || "Get Connected"}
              </h2>
              <p className="text-lg text-slate-300 max-w-2xl mx-auto">
                {site?.landingConfig?.formsDescription || (site.siteType === 'collective' 
                  ? "Explore our opportunities and connect with us through the cards below."
                  : "Explore our opportunities and connect with us through the forms below.")}
              </p>
            </div>
            
            <div className={`grid gap-6 ${
              groupedForms['no-section'].length === 1 
                ? "justify-items-center" 
                : groupedForms['no-section'].length === 2
                  ? "md:grid-cols-2"
                  : "md:grid-cols-2 lg:grid-cols-3"
            }`}>
                      {groupedForms['no-section'].map((cardAssignment: any) => {
                        const cardTemplate = cardAssignment.formTemplate;
                        const config = cardTemplate.config || {};
                        const cardType = cardTemplate.cardType || 'form';
                        const effectiveColor = cardAssignment.overrideConfig?.color || config.color || 'blue';
                        const colorTheme = getFormColor(effectiveColor);
                        const defaultButtonText = cardType === 'hyperlink' ? 'Visit' : 'Get Started';
                        const buttonText = cardAssignment.overrideConfig?.buttonText || config.buttonText || defaultButtonText;
                        const effectiveTitle = cardAssignment.overrideConfig?.title || config.title || cardTemplate.name;
                        const effectiveSubtitle = cardAssignment.overrideConfig?.subtitle ?? config.subtitle;
                        const effectiveDescription = cardAssignment.overrideConfig?.description || config.description || cardTemplate.description || (cardType === 'hyperlink' ? 'Click to visit the link' : 'Click to learn more and get in touch');
                        
                        if (cardType === 'youtube') {
                          return (
                            <div 
                              key={cardAssignment.id}
                              className="w-full max-w-md mx-auto"
                              data-testid={`card-${cardType}-${cardTemplate.name.toLowerCase().replace(/\s+/g, '-')}`}
                            >
                              <YouTubeCard 
                                template={cardTemplate}
                                className="transition-all duration-300 hover:scale-105"
                              />
                            </div>
                          );
                        }
                        
                        return (
                          <Card 
                            key={cardAssignment.id}
                            className={`bg-gradient-to-br from-slate-800/50 to-slate-900/50 border-slate-600 backdrop-blur-sm hover:border-slate-500 transition-all duration-300 cursor-pointer transform hover:scale-105 flex flex-col h-full ${colorTheme.shadow}`}
                            onClick={() => handleCardClick(cardAssignment)}
                            data-testid={`card-${cardType}-${cardTemplate.name.toLowerCase().replace(/\s+/g, '-')}`}
                          >
                            <CardHeader className="text-center pb-4 flex-grow">
                                {cardType === 'hyperlink' && config.logo ? (
                                  <div className="w-20 h-20 rounded-xl mx-auto mb-4 flex items-center justify-center border-2 border-slate-600 bg-white p-2">
                                    <img
                                      src={config.logo}
                                      alt={`${effectiveTitle} logo`}
                                      className="max-w-full max-h-full object-contain"
                                    />
                                  </div>
                                ) : (
                                  <div className={`w-20 h-20 rounded-xl mx-auto mb-4 flex items-center justify-center border-2 ${colorTheme.icon}`}>
                                    {getFormIcon(config.icon || 'file')}
                                  </div>
                                )}
                              <CardTitle className="text-xl text-white mb-2">
                                {effectiveTitle}
                              </CardTitle>
                              {effectiveSubtitle && (
                                <p className="text-slate-400 text-xs mb-2 font-medium">
                                  {effectiveSubtitle}
                                </p>
                              )}
                              <CardDescription className="text-slate-300 text-sm whitespace-pre-line">
                                {effectiveDescription}
                              </CardDescription>
                            </CardHeader>
                            
                            <CardContent className="text-center pt-0 mt-auto">
                              <Button 
                                className={`w-full ${colorTheme.button} text-white font-semibold transition-all duration-300`}
                                onClick={(e) => {
                                  e.stopPropagation();
                                  handleCardClick(cardAssignment);
                                }}
                              >
                                {buttonText}
                                {cardType === 'hyperlink' ? 
                                  <ExternalLink className="w-4 h-4 ml-2" /> : 
                                  <ArrowRight className="w-4 h-4 ml-2" />
                                }
                              </Button>
                            </CardContent>
                          </Card>
                        );
                      })}
            </div>
          </div>
        </div>
      )}


      {/* Fallback content when no forms are assigned */}
      {(!assignedForms || assignedForms.length === 0) && (
        <div className="container mx-auto px-6 py-20">
          <div className="max-w-4xl mx-auto">
            <Card className="bg-gradient-to-br from-slate-800/50 to-slate-900/50 border-slate-600 backdrop-blur-sm">
              <CardHeader className="text-center pb-6">
                <CardTitle className="text-3xl text-white mb-4">
                  Coming Soon
                </CardTitle>
                <CardDescription className="text-lg text-slate-300 max-w-2xl mx-auto">
                  This {site.siteType === 'collective' ? 'collective' : 'pitch site'} is currently being configured. 
                  Site administrators can set up {site.siteType === 'collective' ? 'cards' : 'forms'} and content through the management panel.
                </CardDescription>
              </CardHeader>
              
              <CardContent className="text-center">
                <div className="space-y-4">
                  <p className="text-slate-400">
                    Add {site.siteType === 'collective' ? 'cards' : 'forms'} to this site through the Site Settings to see them appear here as action cards.
                  </p>
                </div>
              </CardContent>
            </Card>
          </div>
        </div>
      )}

      {/* Site Footer */}
      <SiteFooter 
        siteId={siteId || ''} 
        companyName={companyName} 
      />

      {/* Dynamic Form Modal */}
      {selectedFormAssignment && (
        <DynamicFormModal
          isOpen={isFormModalOpen}
          onClose={() => {
            setIsFormModalOpen(false);
            setSelectedFormAssignment(null);
          }}
          formTemplate={selectedFormAssignment.formTemplate}
          siteId={siteId || ''}
          colorTheme={getFormColor(selectedFormAssignment.overrideConfig?.color || selectedFormAssignment.formTemplate.config?.color || 'blue')}
        />
      )}

      {/* Full-screen Presentation Viewer for Pitch Site */}
      {showPresentation && siteId && (
        <div className="fixed inset-0 bg-black z-50">
          <div className="absolute top-4 right-4 z-10">
            <Button
              variant="outline"
              size="sm"
              onClick={() => setShowPresentation(false)}
              className="bg-white/10 border-white/20 text-white hover:bg-white/20"
            >
              Close Presentation
            </Button>
          </div>
          <PresentationViewer 
            siteId={siteId}
            siteType={site.siteType || 'pitch-site'}
            onOpenLearnMore={() => {
              setShowPresentation(false);
              // Could open a learn more modal here if needed
            }}
          />
        </div>
      )}
    </div>
  );
}

export function DynamicSite() {
  const { siteId } = useParams<DynamicSiteParams>();
  const { user } = useAuth();
  
  const [learnMoreOpen, setLearnMoreOpen] = useState(false);
  const [miningPoolOpen, setMiningPoolOpen] = useState(false);
  const [lendingPoolOpen, setLendingPoolOpen] = useState(false);
  const [showPresentation, setShowPresentation] = useState(false);
  const [password, setPassword] = useState('');
  const [passwordError, setPasswordError] = useState('');
  const [isAuthenticated, setIsAuthenticated] = useState(false);
  const [isCheckingPassword, setIsCheckingPassword] = useState(false);

  const { data: site, isLoading, error } = useQuery<Site>({
    queryKey: [`/api/sites/${siteId}`],
    enabled: !!siteId,
  });

  // Query to check if user is a site manager for this site
  const { data: siteManagers = [], isLoading: managersLoading } = useQuery<any[]>({
    queryKey: [`/api/sites/${siteId}/managers`],
    enabled: !!siteId && !!user, // Always query when we have siteId and user
  });

  // Check if user already has access to this site
  useEffect(() => {
    if (site && siteId) {
      if (!site.password) {
        // Public site, grant access immediately
        setIsAuthenticated(true);
      } else {
        // Check if user already has access stored
        const hasAccess = sessionStorage.getItem(`site_access_${siteId}`) === 'granted';
        setIsAuthenticated(hasAccess);
      }
    }
  }, [site, siteId]);

  // Track page view analytics
  useEffect(() => {
    if (site && isAuthenticated) {
      // TODO: Implement analytics tracking
    }
  }, [site, isAuthenticated]);

  const handlePasswordSubmit = async (e: React.FormEvent) => {
    e.preventDefault();
    setIsCheckingPassword(true);
    setPasswordError('');

    // Check if password matches site password
    if (password === site?.password) {
      // Store access in sessionStorage
      if (siteId) {
        sessionStorage.setItem(`site_access_${siteId}`, 'granted');
      }
      setIsAuthenticated(true);
    } else {
      setPasswordError('Incorrect password');
    }
    setIsCheckingPassword(false);
  };

  if (isLoading) {
    return (
      <div className="min-h-screen bg-gradient-to-br from-slate-900 via-slate-800 to-slate-900 flex items-center justify-center">
        <div className="text-white text-xl">Loading...</div>
      </div>
    );
  }

  if (error || !site) {
    return (
      <div className="min-h-screen bg-gradient-to-br from-slate-900 via-slate-800 to-slate-900 flex items-center justify-center">
        <div className="text-white text-xl">Site not found</div>
      </div>
    );
  }

  // Show password form if site is protected and user is not authenticated
  if (site.password && !isAuthenticated) {
    return (
      <div className="min-h-screen bg-gradient-to-br from-slate-900 via-slate-800 to-slate-900 flex items-center justify-center">
        <div className="w-full max-w-md mx-auto p-6">
          <Card className="bg-slate-800/90 backdrop-blur-sm border-slate-600">
            <CardHeader className="text-center">
              <div className="w-16 h-16 bg-yellow-500/20 rounded-full mx-auto flex items-center justify-center mb-4">
                <Lock className="text-yellow-400 w-8 h-8" />
              </div>
              <CardTitle className="text-2xl text-white">Password Required</CardTitle>
              <CardDescription className="text-slate-400">
                This site is password protected. Please enter the password to access {site.name}.
              </CardDescription>
            </CardHeader>
            <CardContent>
              <form onSubmit={handlePasswordSubmit} className="space-y-4">
                <div>
                  <Label htmlFor="site-password" className="text-white">Password</Label>
                  <Input
                    id="site-password"
                    type="password"
                    value={password}
                    onChange={(e) => setPassword(e.target.value)}
                    placeholder="Enter site password"
                    required
                    className="bg-slate-700 border-slate-600 text-white placeholder:text-slate-400"
                    data-testid="input-site-password"
                  />
                  {passwordError && (
                    <p className="text-red-400 text-sm mt-2 flex items-center">
                      <Shield className="w-4 h-4 mr-1" />
                      {passwordError}
                    </p>
                  )}
                </div>
                <Button 
                  type="submit" 
                  className="w-full bg-blue-600 hover:bg-blue-700" 
                  disabled={isCheckingPassword}
                  data-testid="button-submit-password"
                >
                  {isCheckingPassword ? 'Checking...' : 'Access Site'}
                  <ArrowRight className="w-4 h-4 ml-2" />
                </Button>
              </form>
            </CardContent>
          </Card>
        </div>
      </div>
    );
  }

  // Check if site is launched and user has access
  if (site.isLaunched === false) {
    // Wait for authentication and manager data to load before making access decision
    if (!user || managersLoading) {
      return (
        <div className="min-h-screen bg-gradient-to-br from-slate-900 via-slate-800 to-slate-900 flex items-center justify-center">
          <div className="text-white text-xl">Loading...</div>
        </div>
      );
    }
    
    // Check if user is admin or site manager
    const isAdmin = user?.isAdmin === true;
    const isSiteManager = siteManagers.some(manager => manager.userEmail === user?.email);
    
    // If user is not admin AND not site manager, show coming soon
    if (!isAdmin && !isSiteManager) {
      return <ComingSoon />;
    }
  }

  // Check site type and render appropriate interface
  if (site.siteType === 'pitch-site') {
    // Render pitch site interface
    return <PitchSiteInterface site={site} siteId={siteId} showPresentation={showPresentation} setShowPresentation={setShowPresentation} />;
  }

  // Render mining syndicate site content
  const config = site.landingConfig || {};
  const heroTitle = config.heroTitle || "Welcome to the Future of Decentralized Mining";
  const heroSubtitle = config.heroSubtitle || "Join the Mutualized Economy revolution with two distinct participation pathways";
  const companyName = config.companyName || "Mining Syndicate";

  return (
    <div className="min-h-screen bg-gradient-to-br from-slate-900 via-slate-800 to-slate-900 text-white">
      {/* For collective sites, use dynamic section/card rendering; for others, show hardcoded hero and participation pathways */}
      {site?.siteType === 'collective' ? (
        // For collective sites, show ONLY the PitchSiteInterface (which includes its own hero)
        <PitchSiteInterface 
          siteId={siteId || ''}
          site={site} 
          showPresentation={showPresentation} 
          setShowPresentation={setShowPresentation}
        />
      ) : (
        <>
          {/* Hero Section for non-collective sites */}
          <div className="relative overflow-hidden">
            <div className="absolute inset-0 bg-gradient-to-r from-blue-600/20 to-purple-600/20" />
            
            {/* Conduit Logo - Top Left */}
            <div className="absolute top-6 left-6 z-10">
              <a href="https://cndt.io" target="_blank" rel="noopener noreferrer">
                <div className="bg-white/90 backdrop-blur-sm rounded-lg px-4 py-2 shadow-lg">
                  <img 
                    src="https://cndt.io/nav2/logo-full.svg" 
                    alt="Conduit Network Logo" 
                    className="h-6 w-auto"
                  />
                </div>
              </a>
            </div>

            {/* Site ID Badge */}
            <div className="absolute top-6 right-6 z-10">
              <div className="bg-slate-800/80 backdrop-blur-sm rounded-lg px-3 py-1 text-sm text-slate-300 border border-slate-600">
                Site: {site.siteId}
              </div>
            </div>

            <div className="relative container mx-auto px-6 pt-32 pb-20">
              <div className="max-w-4xl mx-auto text-center">
                <h1 className="text-5xl md:text-6xl font-bold mb-6 bg-gradient-to-r from-blue-400 to-purple-400 bg-clip-text text-transparent">
                  {heroTitle}
                </h1>
                <p className="text-xl text-slate-300 mb-8 leading-relaxed max-w-3xl mx-auto">
                  {heroSubtitle}
                </p>
                <div className="pt-8">
                  <Button 
                    size="lg" 
                    className="bg-gradient-to-r from-blue-600 to-purple-600 hover:from-blue-700 hover:to-purple-700 text-white px-8 py-3 text-lg"
                    onClick={() => setShowPresentation(true)}
                    data-testid="button-view-presentation"
                  >
                    View Full Presentation
                    <ArrowRight className="w-5 h-5 ml-2" />
                  </Button>
                </div>
              </div>
            </div>
          </div>
          
          {/* Participation Pathways for non-collective sites */}
        <div className="container mx-auto px-6 py-20">
          <div className="text-center mb-16">
            <h2 className="text-4xl font-bold mb-4 text-white">Participation Pathways</h2>
            <p className="text-xl text-slate-400 max-w-2xl mx-auto">
              Choose your path to participate in the {companyName} ecosystem
            </p>
          </div>

        <div className="grid md:grid-cols-3 gap-8 max-w-7xl mx-auto">
          {/* Learn More Panel */}
          <Card className="bg-gradient-to-br from-slate-800 to-slate-900 border-slate-600 hover:border-blue-500/50 transition-all duration-300 transform hover:scale-105 flex flex-col h-full min-h-[500px]">
            <CardHeader className="text-center">
              <div className="w-20 h-20 bg-blue-500/20 rounded-full mx-auto flex items-center justify-center mb-4">
                <BookOpen className="text-blue-400 text-3xl" />
              </div>
              <CardTitle className="text-2xl text-white">Learn More</CardTitle>
              <CardDescription className="text-slate-400">
                Get detailed information about the Mining Syndicate opportunity and how you can participate.
              </CardDescription>
            </CardHeader>
            <CardContent className="p-6 pt-0 space-y-4 flex-1 flex flex-col">
              <ul className="space-y-2 text-slate-300 flex-1">
                <li>• Comprehensive opportunity overview</li>
                <li>• Investment pathway details</li>
                <li>• Risk and reward analysis</li>
                <li>• Partnership opportunities</li>
              </ul>
              <Button 
                className="w-full bg-blue-600 hover:bg-blue-700 text-white mt-auto"
                onClick={() => setLearnMoreOpen(true)}
                data-testid="button-learn-more"
              >
                Get Information
                <BookOpen className="w-4 h-4 ml-2" />
              </Button>
            </CardContent>
          </Card>
          <Card className="bg-gradient-to-br from-slate-800 to-slate-900 border-slate-600 hover:border-purple-500/50 transition-all duration-300 transform hover:scale-105 flex flex-col h-full min-h-[500px]">
            <CardHeader className="text-center">
              <div className="w-20 h-20 bg-purple-500/20 rounded-full mx-auto flex items-center justify-center mb-4">
                <Pickaxe className="text-purple-400 text-3xl" />
              </div>
              <CardTitle className="text-2xl text-white">Contributing Nodes</CardTitle>
              <CardDescription className="text-slate-400">
                Secure founding units to participate in Managed Node Deployment and earn from the Mutualized Economy.
              </CardDescription>
            </CardHeader>
            <CardContent className="p-6 pt-0 space-y-4 flex-1 flex flex-col">
              <ul className="space-y-2 text-slate-300 flex-1">
                <li>• Exclusive access to founding units</li>
                <li>• Hyper-incentive packages</li>
                <li>• All mining is pooled</li>
                <li>• Nodes are strategically deployed</li>
                <li>• Limited slots available</li>
              </ul>
              <Button 
                className="w-full bg-purple-600 hover:bg-purple-700 text-white mt-auto"
                onClick={() => setMiningPoolOpen(true)}
                data-testid="button-mining-pool"
              >
                Reserve Your Spot
                <Pickaxe className="w-4 h-4 ml-2" />
              </Button>
            </CardContent>
          </Card>

          <Card className="bg-gradient-to-br from-slate-800 to-slate-900 border-slate-600 hover:border-green-500/50 transition-all duration-300 transform hover:scale-105 flex flex-col h-full min-h-[500px]">
            <CardHeader className="text-center">
              <div className="w-20 h-20 bg-green-500/20 rounded-full mx-auto flex items-center justify-center mb-4">
                <Coins className="text-green-400 text-3xl" />
              </div>
              <CardTitle className="text-2xl text-white">Lending Capital</CardTitle>
              <CardDescription className="text-slate-400">
                Lend capital to unlock the next wave of token mining and infrastructure rewards.
              </CardDescription>
            </CardHeader>
            <CardContent className="space-y-4 flex-1 flex flex-col">
              <ul className="space-y-2 text-slate-300 flex-1">
                <li>• Greater than 300% targeted ROI</li>
                <li>• Earn CNDT, Squares and Points</li>
                <li>• Jumpstart the Mutualized Economy</li>
                <li>• First come, first-served</li>
              </ul>
              <Button 
                className="w-full bg-green-600 hover:bg-green-700 text-white mt-auto"
                onClick={() => setLendingPoolOpen(true)}
                data-testid="button-lending-pool"
              >
                Join Lending Pool
                <DollarSign className="w-4 h-4 ml-2" />
              </Button>
            </CardContent>
          </Card>
        </div>
        </div>
          {/* Modals for non-collective sites */}
          <LearnMoreModal 
            isOpen={learnMoreOpen} 
            onClose={() => setLearnMoreOpen(false)}
          />
          <MiningPoolModal 
            isOpen={miningPoolOpen} 
            onClose={() => setMiningPoolOpen(false)}
            onLendingPoolOpen={() => {
              setMiningPoolOpen(false);
              setLendingPoolOpen(true);
            }}
          />
          <LendingPoolModal 
            isOpen={lendingPoolOpen} 
            onClose={() => setLendingPoolOpen(false)}
          />

          {/* Full-screen Presentation Viewer for non-collective sites */}
          {showPresentation && siteId && (
            <div className="fixed inset-0 bg-black z-50">
              <div className="absolute top-4 right-4 z-10">
                <Button
                  variant="outline"
                  size="sm"
                  onClick={() => setShowPresentation(false)}
                  className="bg-white/10 border-white/20 text-white hover:bg-white/20"
                >
                  Close Presentation
                </Button>
              </div>
              <PresentationViewer 
                siteId={siteId}
                siteType={site.siteType || 'pitch-site'}
                onOpenLearnMore={() => {
                  setShowPresentation(false);
                  setLearnMoreOpen(true);
                }}
              />
            </div>
          )}

          {/* Site Footer for non-collective sites */}
          <SiteFooter 
            siteId={siteId || ''} 
            companyName={site?.landingConfig?.companyName || "Mining Syndicate"} 
          />
        </>
      )}
    </div>
  );
}<|MERGE_RESOLUTION|>--- conflicted
+++ resolved
@@ -167,17 +167,12 @@
   // Memoize dynamic schema based on actual fields
   const formSchema = useMemo(() => {
     let schemaFields: any = {};
-<<<<<<< HEAD
-
-    formFields.forEach((field) => {
-=======
     
     formFields.forEach((field, index) => {
       if (!field?.fieldLibrary || !field.fieldLibrary.name) {
         console.warn('Skipping malformed field entry', { index, field });
         return;
       }
->>>>>>> 86cb00ea
       const fieldName = field.fieldLibrary.name;
       let fieldSchema: any;
 
@@ -283,17 +278,12 @@
   // Memoize default values based on form fields
   const defaultValues = useMemo(() => {
     let defaultValues: any = {};
-<<<<<<< HEAD
-
-    formFields.forEach((field) => {
-=======
     
     formFields.forEach((field, index) => {
       if (!field?.fieldLibrary || !field.fieldLibrary.name) {
         console.warn('Skipping malformed field entry', { index, field });
         return;
       }
->>>>>>> 86cb00ea
       const fieldName = field.fieldLibrary.name;
       // Array fields should default to empty array, others to empty string
       defaultValues[fieldName] = field.fieldLibrary.dataType === 'array' ? [] : "";

--- conflicted
+++ resolved
@@ -1,8 +1,6 @@
 # Mining Syndicate Platform
 
-<<<<<<< HEAD
-See [Onboarding Guide](docs/onboarding.md) for setup, tests, and profile conventions. Install CodeMirror and its language packages with `npm install` so code snippets can be highlighted.
-=======
+
 See our key guides:
 
 - [Onboarding Guide](docs/onboarding.md) for setup, tests, and profile conventions.
@@ -16,7 +14,6 @@
 | Role | Persona file |
 |-----|--------------|
 | Accessibility Specialist | `Accessibility_Specialist-Logan_Patel.md` |
->>>>>>> 1b7fe607
 
 ## Development
 

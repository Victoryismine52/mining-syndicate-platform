--- conflicted
+++ resolved
@@ -53,13 +53,9 @@
     const jsDocTags = ts
       .getJSDocTags(jsDocNode)
       .filter((t) => t.tagName.getText(sourceFile) === 'tag')
-<<<<<<< HEAD
       .map((t) => (t.comment ?? '').toString());
     const tags = [...jsDocTags, ...extraTags];
-=======
-      .map((t) => (t.comment ?? '').toString())
-      .concat(extraTags);
->>>>>>> 5f367a93
+
     functions.push({
       name,
       signature: `${isAsync ? 'async ' : ''}${isGenerator ? '*' : ''}${name}(${params}): ${returnType}`,
@@ -76,7 +72,7 @@
       const returnType = node.type ? node.type.getText(sourceFile) : 'any';
       const isAsync = node.modifiers?.some((m) => m.kind === ts.SyntaxKind.AsyncKeyword) ?? false;
       const isGenerator = !!node.asteriskToken;
-<<<<<<< HEAD
+
       const isDefault =
         node.modifiers?.some((m) => m.kind === ts.SyntaxKind.DefaultKeyword) ?? false;
       const name = node.name ? node.name.text : isDefault ? 'default' : null;
@@ -110,21 +106,7 @@
           );
         }
       }
-=======
-      const isDefaultExport =
-        node.modifiers?.some((m) => m.kind === ts.SyntaxKind.DefaultKeyword) &&
-        node.modifiers?.some((m) => m.kind === ts.SyntaxKind.ExportKeyword);
-      const name = node.name ? node.name.text : 'default';
-      addFunction(
-        name,
-        paramsText,
-        returnType,
-        node,
-        isAsync,
-        isGenerator,
-        isDefaultExport ? ['default-export'] : [],
-      );
->>>>>>> 5f367a93
+
     } else if (
       ts.isVariableDeclaration(node) &&
       ts.isIdentifier(node.name) &&
@@ -147,29 +129,6 @@
         isAsync,
         isGenerator,
       );
-<<<<<<< HEAD
-=======
-    } else if (ts.isClassDeclaration(node) && node.name) {
-      for (const member of node.members) {
-        if (ts.isMethodDeclaration(member) && ts.isIdentifier(member.name)) {
-          const paramsText = member.parameters
-            .map((p) => p.getText(sourceFile))
-            .join(', ');
-          const returnType = member.type ? member.type.getText(sourceFile) : 'any';
-          const isAsync = member.modifiers?.some((m) => m.kind === ts.SyntaxKind.AsyncKeyword) ?? false;
-          const isGenerator = !!member.asteriskToken;
-          addFunction(
-            `${node.name.text}.${member.name.text}`,
-            paramsText,
-            returnType,
-            member,
-            isAsync,
-            isGenerator,
-            ['class-method'],
-          );
-        }
-      }
->>>>>>> 5f367a93
     } else if (ts.isExportAssignment(node)) {
       const expr = node.expression;
       if (ts.isArrowFunction(expr) || ts.isFunctionExpression(expr)) {
@@ -177,12 +136,9 @@
           .map((p) => p.getText(sourceFile))
           .join(', ');
         const returnType = expr.type ? expr.type.getText(sourceFile) : 'any';
-<<<<<<< HEAD
         const isAsync =
           expr.modifiers?.some((m) => m.kind === ts.SyntaxKind.AsyncKeyword) ?? false;
-=======
-        const isAsync = expr.modifiers?.some((m) => m.kind === ts.SyntaxKind.AsyncKeyword) ?? false;
->>>>>>> 5f367a93
+
         const isGenerator = ts.isFunctionExpression(expr) && !!expr.asteriskToken;
         addFunction(
           'default',

--- conflicted
+++ resolved
@@ -127,23 +127,13 @@
     global.fetch = vi.fn().mockResolvedValue({
       json: () =>
         Promise.resolve([
-<<<<<<< HEAD
           { name: "foo", signature: "", path: "a.ts", tags: ["util", "core"] },
-=======
-          {
-            name: "foo",
-            signature: "",
-            path: "a.ts",
-            tags: ["math", "util"],
-          },
->>>>>>> 280e214b
         ]),
     } as any);
 
     render(<FunctionBrowser />);
 
     const item = await screen.findByTestId("function-foo");
-<<<<<<< HEAD
     expect(within(item).getByTestId("tag-util")).toBeTruthy();
     expect(within(item).getByTestId("tag-core")).toBeTruthy();
   });
@@ -154,18 +144,6 @@
         Promise.resolve([
           { name: "foo", signature: "", path: "a.ts", tags: ["util"] },
           { name: "bar", signature: "", path: "b.ts", tags: ["core"] },
-=======
-    expect(within(item).getByText("math")).toBeTruthy();
-    expect(within(item).getByText("util")).toBeTruthy();
-  });
-
-  it("filters by tag", async () => {
-    global.fetch = vi.fn().mockResolvedValue({
-      json: () =>
-        Promise.resolve([
-          { name: "foo", signature: "", path: "a.ts", tags: ["alpha"] },
-          { name: "bar", signature: "", path: "b.ts", tags: ["beta"] },
->>>>>>> 280e214b
         ]),
     } as any);
 
@@ -173,46 +151,18 @@
 
     await screen.findByTestId("function-foo");
 
-<<<<<<< HEAD
     fireEvent.change(screen.getByTestId("tag-filter"), {
       target: { value: "core" },
-=======
-    fireEvent.change(screen.getByTestId("function-tag-filter"), {
-      target: { value: "beta" },
->>>>>>> 280e214b
     });
 
     expect(screen.queryByTestId("function-foo")).toBeNull();
     expect(screen.getByTestId("function-bar")).toBeTruthy();
-<<<<<<< HEAD
 
     fireEvent.change(screen.getByTestId("tag-filter"), {
       target: { value: "" },
     });
 
     expect(screen.getByTestId("function-foo")).toBeTruthy();
-=======
-  });
-
-  it("filters by tag case-insensitively", async () => {
-    global.fetch = vi.fn().mockResolvedValue({
-      json: () =>
-        Promise.resolve([
-          { name: "foo", signature: "", path: "a.ts", tags: ["Alpha"] },
-          { name: "bar", signature: "", path: "b.ts", tags: ["Beta"] },
-        ]),
-    } as any);
-
-    render(<FunctionBrowser />);
-
-    await screen.findByTestId("function-foo");
-
-    fireEvent.change(screen.getByTestId("function-tag-filter"), {
-      target: { value: "beta" },
-    });
-
-    expect(screen.queryByTestId("function-foo")).toBeNull();
->>>>>>> 280e214b
     expect(screen.getByTestId("function-bar")).toBeTruthy();
   });
 

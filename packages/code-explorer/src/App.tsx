import React, { useState } from "react";
import { Folder, Github, FilePlus } from "lucide-react";
import { ActionCard } from "./components/ActionCard";
import { Button } from "@/components/ui/button";
import { Input } from "@/components/ui/input";
import {
  Dialog,
  DialogContent,
  DialogHeader,
  DialogTitle,
  DialogDescription,
  DialogFooter,
} from "@/components/ui/dialog";
import { FileTree, TreeNode } from "./components/FileTree";
import { FileViewer } from "./components/FileViewer";

/**
{
  "friendlyName": "Code Explorer App",
  "description": "Entry component for the Code Explorer, managing home and explorer screens.",
<<<<<<< HEAD
  "editCount": 3,
  "tags": ["ui", "app"],
  "location": "src/App",
  "notes": "Maintains UI state for repository scanning, file viewing and tree collapse."
=======
  "editCount": 2,
  "tags": ["ui", "app"],
  "location": "src/App",
  "notes": "Maintains UI state for repository scanning and file viewing."
>>>>>>> 2e54d1a5
}
*/
export function CodeExplorerApp() {
  const [screen, setScreen] = useState<"home" | "explorer">("home");
  const [tree, setTree] = useState<TreeNode | null>(null);
  const [loading, setLoading] = useState(false);
  const [showImport, setShowImport] = useState(false);
  const [repoUrl, setRepoUrl] = useState("");
  const [error, setError] = useState("");
  const [selected, setSelected] = useState<string | null>(null);
  const [filter, setFilter] = useState("");
  const [status, setStatus] = useState("");
<<<<<<< HEAD
  const [collapseKey, setCollapseKey] = useState(0);
=======
>>>>>>> 2e54d1a5

  /**
  {
    "friendlyName": "handle repository scan",
    "description": "Clones the repository and builds the file tree before switching to explorer view.",
    "editCount": 2,
    "tags": ["data", "repo"],
    "location": "src/App > handleScan",
    "notes": "Sets status messages for import progress and handles failure states."
  }
  */
  async function handleScan(repo: string) {
    setStatus("Import started");
    setLoading(true);
    try {
      const res = await fetch("/code-explorer/api/clone", {
        method: "POST",
        headers: { "Content-Type": "application/json" },
        body: JSON.stringify({ repo }),
      });
      if (!res.ok) throw new Error("clone failed");
      const data = await res.json();
      setTree(data);
      setStatus("");
      setScreen("explorer");
    } catch {
      setStatus("Import failed");
    } finally {
      setLoading(false);
    }
  }

  /**
  {
    "friendlyName": "handle import action",
    "description": "Validates user-entered GitHub URL and triggers repository scan.",
    "editCount": 2,
    "tags": ["user-input", "repo"],
    "location": "src/App > handleImport",
    "notes": "Closes the dialog and clears previous errors before scanning."
  }
  */
  function handleImport() {
    if (!/^https:\/\/github.com\/.+/.test(repoUrl)) {
      setError("Please enter a valid GitHub URL");
      return;
    }
    setShowImport(false);
    setError("");
    handleScan(repoUrl);
  }

  /**
  {
    "friendlyName": "collapse file tree",
    "description": "Collapses all folders in the file tree to root level.",
    "editCount": 1,
    "tags": ["ui", "tree"],
    "location": "src/App > collapseAll",
    "notes": "Triggers FileTree components via an incrementing key."
  }
  */
  function collapseAll() {
    setCollapseKey((k) => k + 1);
  }

  if (screen === "home") {
    return (
      <div className="p-6 flex flex-col items-center">
        <div className="grid gap-6 md:grid-cols-3">
          <ActionCard
            icon={Folder}
            title="Load local directory"
            description="Open a folder from your device"
            cta="Browse"
            onClick={() => alert("File system access not available in this demo")}
          />
          <ActionCard
            icon={Github}
            title="Import GitHub repository"
            description="Clone a public repository"
            cta="Import"
            onClick={() => setShowImport(true)}
          />
          <ActionCard
            icon={FilePlus}
            title="Start a new file"
            description="Create a blank file to edit"
            cta="Create"
            onClick={() => {
              setTree(null);
              setScreen("explorer");
            }}
          />
        </div>
        {status && (
          <p className={`mt-4 text-sm ${status.includes("failed") ? "text-red-500" : ""}`}>
            {status}
          </p>
        )}
        <Dialog open={showImport} onOpenChange={setShowImport}>
          <DialogContent>
            <DialogHeader>
              <DialogTitle>Import repository</DialogTitle>
              <DialogDescription>Enter a public GitHub URL.</DialogDescription>
            </DialogHeader>
            <Input
              value={repoUrl}
              onChange={(e) => setRepoUrl(e.target.value)}
              placeholder="https://github.com/user/repo"
            />
            {error && <p className="text-sm text-red-500">{error}</p>}
            <DialogFooter>
              <Button onClick={handleImport}>Import</Button>
            </DialogFooter>
          </DialogContent>
        </Dialog>
      </div>
    );
  }

  if (screen === "explorer") {
    const relative = selected && tree ? selected.replace(tree.path + "/", "") : null;
    return (
      <div className="flex h-screen">
        <div className="w-64 border-r p-2 flex flex-col">
          <Button variant="outline" size="sm" className="mb-2" onClick={() => setScreen("home")}>Back</Button>
          <Button variant="outline" size="sm" className="mb-2" onClick={collapseAll}>Collapse All</Button>
          <Input
            placeholder="Search..."
            value={filter}
            onChange={(e) => setFilter(e.target.value)}
            className="mb-2"
          />
          {loading && <p className="text-sm">Cloning...</p>}
          {tree && (
            <FileTree
              node={tree}
              selected={selected}
              onSelect={setSelected}
              filter={filter}
              collapseKey={collapseKey}
              isRoot
            />
          )}
        </div>
        <div className="flex-1 p-4 overflow-auto">
          {selected ? (
            <>
              <div className="text-sm text-muted-foreground mb-2">{relative}</div>
              <FileViewer path={selected} />
            </>
          ) : (
            <p className="text-sm text-muted-foreground">Select a file to view</p>
          )}
        </div>
      </div>
    );
  }

  return <div />;
}
<|MERGE_RESOLUTION|>--- conflicted
+++ resolved
@@ -18,17 +18,11 @@
 {
   "friendlyName": "Code Explorer App",
   "description": "Entry component for the Code Explorer, managing home and explorer screens.",
-<<<<<<< HEAD
   "editCount": 3,
   "tags": ["ui", "app"],
   "location": "src/App",
   "notes": "Maintains UI state for repository scanning, file viewing and tree collapse."
-=======
-  "editCount": 2,
-  "tags": ["ui", "app"],
-  "location": "src/App",
-  "notes": "Maintains UI state for repository scanning and file viewing."
->>>>>>> 2e54d1a5
+
 }
 */
 export function CodeExplorerApp() {
@@ -41,10 +35,8 @@
   const [selected, setSelected] = useState<string | null>(null);
   const [filter, setFilter] = useState("");
   const [status, setStatus] = useState("");
-<<<<<<< HEAD
   const [collapseKey, setCollapseKey] = useState(0);
-=======
->>>>>>> 2e54d1a5
+
 
   /**
   {

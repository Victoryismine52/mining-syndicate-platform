import { describe, it, expect, beforeAll, afterAll } from "vitest";
import fs from "fs";
import os from "os";
import path from "path";
import { scan } from "../scan.js";

let dir: string;

beforeAll(() => {
  dir = fs.mkdtempSync(path.join(os.tmpdir(), "scan-"));
  fs.writeFileSync(
    path.join(dir, "a.ts"),
    [
      "/** @tag util */",
      "function decl(a: number, b: number): number { return a + b; }",
      "const arrow = (x: string) => x;",
      "const asyncArrow = async () => {};",
<<<<<<< HEAD
      "class MyClass { method() {} }",
      "export default function defaultDecl() {}",
      "export default () => {}",
=======
      "export default function defaultDecl() {}",
>>>>>>> 5f367a93
      "function* gen() {}",
      "async function* asyncGen() {}",
      "class MyClass {",
      "  method() {}",
      "}",
    ].join("\n"),
  );
  fs.writeFileSync(path.join(dir, "b.ts"), "export default () => {}\n");
});

afterAll(() => {
  fs.rmSync(dir, { recursive: true, force: true });
});

describe("scan", () => {
<<<<<<< HEAD
  it("parses functions including class methods and defaults", () => {
    const result = scan(dir);
=======
  it("parses functions including class methods and default exports", () => {
    const result = scan(dir).sort((a, b) =>
      a.path === b.path ? a.name.localeCompare(b.name) : a.path.localeCompare(b.path),
    );
>>>>>>> 5f367a93
    expect(result).toEqual([
      {
        name: "arrow",
        signature: "arrow(x: string): any",
        path: "a.ts",
        tags: [],
      },
      {
        name: "asyncArrow",
        signature: "async asyncArrow(): any",
        path: "a.ts",
        tags: [],
      },
      {
<<<<<<< HEAD
        name: "MyClass.method",
        signature: "MyClass.method(): any",
        path: "sample.ts",
        tags: ["class-method"],
      },
      {
        name: "defaultDecl",
        signature: "defaultDecl(): any",
        path: "sample.ts",
        tags: ["default-export"],
      },
      {
        name: "default",
        signature: "default(): any",
        path: "sample.ts",
=======
        name: "asyncGen",
        signature: "async *asyncGen(): any",
        path: "a.ts",
        tags: [],
      },
      {
        name: "decl",
        signature: "decl(a: number, b: number): number",
        path: "a.ts",
        tags: ["util"],
      },
      {
        name: "defaultDecl",
        signature: "defaultDecl(): any",
        path: "a.ts",
>>>>>>> 5f367a93
        tags: ["default-export"],
      },
      {
        name: "gen",
        signature: "*gen(): any",
        path: "a.ts",
        tags: [],
      },
      {
        name: "MyClass.method",
        signature: "MyClass.method(): any",
        path: "a.ts",
        tags: ["class-method"],
      },
      {
        name: "default",
        signature: "default(): any",
        path: "b.ts",
        tags: ["default-export"],
      },
    ]);
  });

  it("filters by tag", () => {
    const result = scan(dir, { tag: "util" });
    expect(result).toEqual([
      {
        name: "decl",
        signature: "decl(a: number, b: number): number",
        path: "a.ts",
        tags: ["util"],
      },
    ]);
  });

  it("filters by default-export tag", () => {
    const result = scan(dir, { tag: "default-export" }).sort((a, b) =>
      a.path === b.path ? a.name.localeCompare(b.name) : a.path.localeCompare(b.path),
    );
    expect(result).toEqual([
      {
        name: "defaultDecl",
        signature: "defaultDecl(): any",
        path: "a.ts",
        tags: ["default-export"],
      },
      {
        name: "default",
        signature: "default(): any",
        path: "b.ts",
        tags: ["default-export"],
      },
    ]);
  });
});<|MERGE_RESOLUTION|>--- conflicted
+++ resolved
@@ -15,13 +15,9 @@
       "function decl(a: number, b: number): number { return a + b; }",
       "const arrow = (x: string) => x;",
       "const asyncArrow = async () => {};",
-<<<<<<< HEAD
       "class MyClass { method() {} }",
       "export default function defaultDecl() {}",
       "export default () => {}",
-=======
-      "export default function defaultDecl() {}",
->>>>>>> 5f367a93
       "function* gen() {}",
       "async function* asyncGen() {}",
       "class MyClass {",
@@ -37,15 +33,10 @@
 });
 
 describe("scan", () => {
-<<<<<<< HEAD
-  it("parses functions including class methods and defaults", () => {
-    const result = scan(dir);
-=======
   it("parses functions including class methods and default exports", () => {
     const result = scan(dir).sort((a, b) =>
       a.path === b.path ? a.name.localeCompare(b.name) : a.path.localeCompare(b.path),
     );
->>>>>>> 5f367a93
     expect(result).toEqual([
       {
         name: "arrow",
@@ -60,23 +51,7 @@
         tags: [],
       },
       {
-<<<<<<< HEAD
-        name: "MyClass.method",
-        signature: "MyClass.method(): any",
-        path: "sample.ts",
-        tags: ["class-method"],
-      },
-      {
-        name: "defaultDecl",
-        signature: "defaultDecl(): any",
-        path: "sample.ts",
-        tags: ["default-export"],
-      },
-      {
-        name: "default",
-        signature: "default(): any",
-        path: "sample.ts",
-=======
+
         name: "asyncGen",
         signature: "async *asyncGen(): any",
         path: "a.ts",
@@ -92,7 +67,6 @@
         name: "defaultDecl",
         signature: "defaultDecl(): any",
         path: "a.ts",
->>>>>>> 5f367a93
         tags: ["default-export"],
       },
       {

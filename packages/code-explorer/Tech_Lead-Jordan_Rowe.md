--- conflicted
+++ resolved
@@ -70,12 +70,8 @@
 
 
 ## 🔄 Status
-<<<<<<< HEAD
+
 - **Past:** Extended `scan.js` to capture class methods and default-exported functions with tagging.
 - **Current:** Finalizing tests and type checks for the enhanced scanner.
 - **Future:** Explore incremental parsing strategies and optimize class method indexing.
-=======
-- **Past:** Converted `scan.js` utilities into the `/code-explorer/api/functions` endpoint and added class method and default-export support with tagging.
-- **Current:** Refining unit tests and tooling around the enhanced function scanner.
-- **Future:** Investigate incremental parsing and broaden coverage to additional AST patterns.
->>>>>>> 5f367a93
+
